import * as lodash from "lodash";

import { BaseNode } from "./BaseNode";
import { TypeTagNode } from "./TypeTagNode";
import { TypeNode } from "./TypeNode";
import { ConstructibleNode } from "./ConstructibleNode";
import { UnitNode } from "./UnitNode";
import { TagNode } from "./TagNode";
import { UnitStatNode } from "./UnitStatNode";
import { UnitCostNode } from "./UnitCostNode";
import { VisualRemapNode } from "./VisualRemapNode";
import { UnitReplaceNode } from "./UnitReplaceNode";
import { EnglishTextNode } from "./EnglishTextNode";
import { CivilizationNode } from "./CivilizationNode";
import { TraitNode } from "./TraitNode";
import { CivilizationTraitNode } from "./CivilizationTraitNode";
import { CivilizationTagNode } from "./CivilizationTagNode";
import { LegacyCivilizationNode } from "./LegacyCivilizationNode";
import { LegacyCivilizationTraitNode } from "./LegacyCivilizationTraitNode";
import { ShellCivilizationNodeSlice } from "./slices/ShellCivilizationNodeSlice";
import { IconDefinitionNode } from "./IconDefinitionNode";
import { GameCivilizationNodeSlice } from "./slices/GameCivilizationNodeSlice";
import { CivilizationItemNode } from "./CivilizationItemNode";
import { ConstructibleValidDistrictNode } from "./ConstructibleValidDistrictNode";
import { ConstructibleMaintenanceNode } from "./ConstructibleMaintenanceNode";
import { ConstructibleYieldChangeNode } from "./ConstructibleYieldChangeNode";
import { BuildingNode } from "./BuildingNode";

export type TDatabase = Pick<DatabaseNode,
    "civilizationItems" |
    "civilizationTags" |
    "civilizationTraits" |
    "civilizations" |
    "constructibleMaintenances" |
    "constructibleValidDistricts" |
    "constructibleYieldChanges" |
    "constructibles" |
    "englishText" |
    "iconDefinitions" |
    "legacyCivilizationTraits" |
    "legacyCivilizations" |
    "tags" |
    "traitModifiers" |
    "traits" |
    "typeTags" |
    "types" |
    "unitCosts" |
    "buildings" |
    "unitReplaces" |
    "unitStats" |
    "units" |
    "visualRemaps"
>;

export class DatabaseNode extends BaseNode<TDatabase> {
    types: TypeNode[] = [];
    tags: TagNode[] = [];
    typeTags: TypeTagNode[] = [];
    traits: TraitNode[] = [];
    traitModifiers: TraitNode[] = [];
<<<<<<< HEAD

    civilizations: CivilizationNode[] | ShellCivilizationNodeSlice[] | GameCivilizationNodeSlice[] = [];
=======
    tags: TagNode[] = [];
    constructibles: ConstructibleNode[] = [];
    civilizations: CivilizationNode[] = [];
>>>>>>> 9f48c68f
    civilizationItems: CivilizationItemNode[] = [];
    civilizationTags: CivilizationTagNode[] = [];
    civilizationTraits: CivilizationTraitNode[] = [];
    legacyCivilizationTraits: LegacyCivilizationTraitNode[] = [];
    legacyCivilizations: LegacyCivilizationNode[] = [];

    buildings: BuildingNode[] = [];
    constructibles: ConstructibleNode[] = [];
    constructibleMaintenances: ConstructibleMaintenanceNode[] = [];
    constructibleValidDistricts: ConstructibleValidDistrictNode[] = [];
    constructibleYieldChanges: ConstructibleYieldChangeNode[] = [];

    units: UnitNode[] = [];
    unitCosts: UnitCostNode[] = [];
    unitReplaces: UnitReplaceNode[] = [];
    unitStats: UnitStatNode[] = [];

    englishText: EnglishTextNode[] = [];
    iconDefinitions: IconDefinitionNode[] = [];
    visualRemaps: VisualRemapNode[] = [];

    constructor(payload: Partial<TDatabase> = {}) {
        super();
        this.fill(payload);
    }

    toXmlElement() {
        const except = [];
        const additionalMapping = {
            constructibleMaintenances: 'Constructible_Maintenances',
            constructibleValidDistricts: 'Constructible_ValidDistricts',
            constructibleYieldChanges: 'Constructible_YieldChanges',
            unitCosts: 'Unit_Costs',
            unitStats: 'Unit_Stats',
        }
        const data = Object.keys(this)
            .filter(key => !except.includes(key))
            .reduce((prev, current) => {
                if (Array.isArray(this[current])) {
                    if(this[current].length === 0){
                        return prev;
                    }

                    let key = additionalMapping[current]
                        ? additionalMapping[current]
                        : lodash.startCase(current).replace(/ /g, "");

                    return {
                        ...prev,
                        [key]: this[current].map(item => item.toXmlElement())
                    }
                }
                return prev;
            }, {});
        return {
            Database: {
                ...data,
            }
        }
    }
}<|MERGE_RESOLUTION|>--- conflicted
+++ resolved
@@ -17,9 +17,7 @@
 import { CivilizationTagNode } from "./CivilizationTagNode";
 import { LegacyCivilizationNode } from "./LegacyCivilizationNode";
 import { LegacyCivilizationTraitNode } from "./LegacyCivilizationTraitNode";
-import { ShellCivilizationNodeSlice } from "./slices/ShellCivilizationNodeSlice";
 import { IconDefinitionNode } from "./IconDefinitionNode";
-import { GameCivilizationNodeSlice } from "./slices/GameCivilizationNodeSlice";
 import { CivilizationItemNode } from "./CivilizationItemNode";
 import { ConstructibleValidDistrictNode } from "./ConstructibleValidDistrictNode";
 import { ConstructibleMaintenanceNode } from "./ConstructibleMaintenanceNode";
@@ -58,14 +56,8 @@
     typeTags: TypeTagNode[] = [];
     traits: TraitNode[] = [];
     traitModifiers: TraitNode[] = [];
-<<<<<<< HEAD
 
-    civilizations: CivilizationNode[] | ShellCivilizationNodeSlice[] | GameCivilizationNodeSlice[] = [];
-=======
-    tags: TagNode[] = [];
-    constructibles: ConstructibleNode[] = [];
     civilizations: CivilizationNode[] = [];
->>>>>>> 9f48c68f
     civilizationItems: CivilizationItemNode[] = [];
     civilizationTags: CivilizationTagNode[] = [];
     civilizationTraits: CivilizationTraitNode[] = [];
@@ -105,7 +97,7 @@
             .filter(key => !except.includes(key))
             .reduce((prev, current) => {
                 if (Array.isArray(this[current])) {
-                    if(this[current].length === 0){
+                    if (this[current].length === 0) {
                         return prev;
                     }
 
