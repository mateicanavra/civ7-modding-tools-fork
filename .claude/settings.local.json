{
  "permissions": {
    "allow": [
      "Bash(while read file)",
      "Bash(find:*)",
      "Bash(git stash:*)",
<<<<<<< HEAD
      "Bash(git mv:*)"
=======
      "Bash(git mv:*)",
      "WebFetch(domain:civilization.2k.com)",
      "Read(//Users/mateicanavra/Library/Application Support/Civilization VII/Logs/**)"
>>>>>>> 98298495
    ],
    "deny": [],
    "ask": []
  }
}<|MERGE_RESOLUTION|>--- conflicted
+++ resolved
@@ -4,13 +4,9 @@
       "Bash(while read file)",
       "Bash(find:*)",
       "Bash(git stash:*)",
-<<<<<<< HEAD
-      "Bash(git mv:*)"
-=======
       "Bash(git mv:*)",
       "WebFetch(domain:civilization.2k.com)",
       "Read(//Users/mateicanavra/Library/Application Support/Civilization VII/Logs/**)"
->>>>>>> 98298495
     ],
     "deny": [],
     "ask": []
